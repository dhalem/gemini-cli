# Project Overview: Gemini CLI

This document summarizes the architecture, features, and development practices of the Gemini CLI project, based on the existing documentation and codebase structure.

## 1. Core Architecture

The Gemini CLI is a monorepo built with TypeScript, composed of two primary packages that create a separation between the user-facing interface and the backend logic.

- **`@google/gemini-cli` (`packages/cli`):** This is the **frontend** package. It is responsible for everything the user sees and interacts with, including:
<<<<<<< HEAD

  - Rendering the REPL interface.
  - Handling user input and slash commands (e.g., `/help`, `/theme`).
  - Managing display, themes, and the overall user experience.

=======
  - Rendering the REPL interface.
  - Handling user input and slash commands (e.g., `/help`, `/theme`).
  - Managing display, themes, and the overall user experience.

>>>>>>> 6b93c102
- **`@google/gemini-cli-core` (`packages/core`):** This is the **backend** package. It acts as the engine for the CLI and handles:
  - Communicating with the Google Gemini API.
  - Constructing prompts and managing conversation history.
  - Discovering, registering, and executing tools.
  - Managing session state and core configuration.

The dependency flow is strictly **unidirectional**: `cli` depends on `core`, but `core` **never** depends on `cli`.

## 2. Key Features

- **Interactive REPL:** Provides a rich, interactive command-line experience.
- **Extensible Tool System:** The model can use a variety of built-in tools to interact with the local system.
  - **File System:** `read_file`, `write_file`, `list_directory`, `glob`, `search_file_content`, `replace`.
  - **Shell Execution:** `run_shell_command` for executing arbitrary shell commands.
  - **Web Access:** `web_fetch` and `google_web_search`.
  - **Memory:** `save_memory` to persist facts across sessions.
- **Sandboxing:** Potentially unsafe operations (shell commands, file writes) can be executed in an isolated environment (macOS Seatbelt, Docker, or Podman) for security.
- **Configuration System:** Behavior can be customized through a hierarchical system:
  - `settings.json` files (global `~/.gemini/` and project-specific `.gemini/`).
  - Environment variables (e.g., `GEMINI_API_KEY`, `GEMINI_SANDBOX`).
  - Command-line arguments.
- **Hierarchical Context (`GEMINI.md`):** The model's instructional context can be defined in `GEMINI.md` files at global, project, and sub-directory levels, allowing for highly tailored and project-aware responses.
- **Model Context Protocol (MCP):** The CLI can connect to external MCP servers to discover and use custom, third-party tools.
- **Checkpointing:** Automatically saves a snapshot of the project state before file modifications, allowing users to `/restore` to a previous state.
- **Telemetry:** Supports OpenTelemetry for monitoring and debugging, with options to send data to local collectors or Google Cloud.

## 3. Extensibility

The CLI is designed to be extended:

- **MCP Servers:** The primary way to add complex, custom tools is by creating an MCP server and configuring it in `settings.json`. The CLI handles discovery, connection, and execution.
- **Extensions:** The `.gemini/extensions` directory allows for loading pre-packaged configurations, including MCP servers and context files.
- **Custom Tool Commands:** For simpler cases, `toolDiscoveryCommand` and `toolCallCommand` in `settings.json` allow for integrating tools via custom shell commands.

## 4. Development and Testing

- **Monorepo Management:** The project uses npm workspaces to manage the `cli` and `core` packages.
- **Running from Source:** `npm run start` is used for development with hot-reloading.
- **Building:** `npm run build` transpiles the TypeScript code. `npm run preflight` runs all checks (build, test, lint, typecheck).
- **Testing:**
  - Unit tests are co-located with source files (`*.test.ts`/`*.test.tsx`) and run with Vitest.
  - Integration tests are in the `integration-tests/` directory and are run explicitly with `npm run test:e2e`. These tests validate the built binary against a real file system and in different sandbox environments.
- **Import Strategy:**
  - **Cross-package imports** (e.g., `cli` using `core`) **must** use the package name (`@google/gemini-cli-core`). Relative path imports across packages are forbidden by an ESLint rule.
  - **Intra-package imports** (within the same package) should use relative paths.<|MERGE_RESOLUTION|>--- conflicted
+++ resolved
@@ -7,18 +7,11 @@
 The Gemini CLI is a monorepo built with TypeScript, composed of two primary packages that create a separation between the user-facing interface and the backend logic.
 
 - **`@google/gemini-cli` (`packages/cli`):** This is the **frontend** package. It is responsible for everything the user sees and interacts with, including:
-<<<<<<< HEAD
 
   - Rendering the REPL interface.
   - Handling user input and slash commands (e.g., `/help`, `/theme`).
   - Managing display, themes, and the overall user experience.
 
-=======
-  - Rendering the REPL interface.
-  - Handling user input and slash commands (e.g., `/help`, `/theme`).
-  - Managing display, themes, and the overall user experience.
-
->>>>>>> 6b93c102
 - **`@google/gemini-cli-core` (`packages/core`):** This is the **backend** package. It acts as the engine for the CLI and handles:
   - Communicating with the Google Gemini API.
   - Constructing prompts and managing conversation history.
